var config = require("../config"),
	couchdb = require("../../index"),
	server = couchdb.srv(config.conn.host, config.conn.port, config.conn.ssl),
	db = server.db(config.name("db")),
	db2 = server.db(config.name("db")),
	db3 = server.db(config.name("db")),
	_ = require("underscore");

module.exports = {
	setUp: function (test) {
<<<<<<< HEAD
		server.debug(config.log_level);
=======
>>>>>>> 168ac2e3
		if (!config.conn.party) {
			server.setUser(config.conn.name, config.conn.password);
		}
		db.create(function (err, response) {
			test.ifError(err);
			if (response) {
				test.ok(response.ok);
			}
			test.done();
		});
	},

	suite: {
		info: function (test) {
			var ret = db.info(function (err, response) {
				test.ifError(err);
				if (response) {
					test.equal(db.name, response.db_name);
				}
				test.done();
			});
			test.strictEqual(db, ret);
		},
		changes: function (test) {
			var ret = db.changes({}, function (err, response) {
				test.ifError(err);
				if (response) {
					test.ok(response);
				}
				test.done();
			});
			test.strictEqual(db, ret);
		},
		compact: function (test) {
			var ret = db.compact(function (err, response) {
				test.ifError(err);
				if (response) {
					test.ok(response.ok);
				}
				test.done();
			});
			test.strictEqual(db, ret);
		},
		viewCleanup: function(test) {
			var ret = db.viewCleanup(function (err, response) {
				test.ifError(err);
				if (response) {
					test.ok(response.ok);
				}
				test.done();
			});
			test.strictEqual(db, ret);
		},
		ensureFullCommit: function (test) {
			var ret = db.ensureFullCommit(function (err, response) {
				test.ifError(err);
				if (response) {
					test.ok(response.ok);
				}
				test.done();
			});
			test.strictEqual(db, ret);
		},
		replicate: {
			object: function (test) {
				var ret = db.replicate(db2, { create_target: true }, function (err, response) {
					test.ifError(err);
					test.ok(response.ok);

					db2.info(function (err, response) {
						test.ifError(err);
						test.done();
					});
				});
				test.strictEqual(db, ret);
			},
			string: function (test) {
				var ret = db.push(db3.name, { create_target: true }, function (err, response) {
					test.ifError(err);
					test.ok(response.ok);

					db3.info(function (err, response) {
						test.ifError(err);
						test.done();
					});
				});
				test.strictEqual(db, ret);
			},
			pull: function (test) {
				var ret = db3.pull(db2, function (err, response) {
					test.ifError(err);
					test.ok(response.ok);
					test.done();
				});
				test.strictEqual(db3, ret);
			}
		},
		security: function (test) {
			var ret = db.security(function (err, response) {
				test.ifError(err);
				test.ok(response);
				test.done();
			});
			test.strictEqual(db, ret);
		},
		tempView: function (test) {
			var map = function (doc) {
				emit(null, doc);
			};

			var ret = db.tempView(map, function (err, response) {
				test.ifError(err);
				test.ok(response.rows);
				test.done();
			});

			test.strictEqual(db, ret);
		},
		documents: {
			normal: function (test) {
				test.ok(db.doc);
				test.done();
			},
			design: function (test) {
				test.ok(db.ddoc);
				test.ok(db.designDoc);
				test.strictEqual(db.ddoc, db.designDoc);
				test.done();
			},
			local: function (test) {
				test.ok(db.ldoc);
				test.ok(db.localDoc);
				test.strictEqual(db.ldoc, db.localDoc);
				test.done();
			},
			bulk: function (test) {
				var docs = [
					{ foo: "bar" },
					{ hello: "world" },
					{ bah: "humbug" }
				];

				var ret = db.bulkDocs(docs, function (err, response) {
					test.ifError(err);
					if (response) {
						test.equal(response.length, docs.length);
					}
					test.done();
				});

				test.strictEqual(db, ret);
			}
		}
	},

	tearDown: function (test) {
		db.drop(function (err, response) {
			db2.drop(function (err, response) {
				db3.drop(function (err, response) {
					test.done();
				});
			});
		});
	}
};<|MERGE_RESOLUTION|>--- conflicted
+++ resolved
@@ -8,10 +8,7 @@
 
 module.exports = {
 	setUp: function (test) {
-<<<<<<< HEAD
 		server.debug(config.log_level);
-=======
->>>>>>> 168ac2e3
 		if (!config.conn.party) {
 			server.setUser(config.conn.name, config.conn.password);
 		}
@@ -124,7 +121,9 @@
 
 			var ret = db.tempView(map, function (err, response) {
 				test.ifError(err);
-				test.ok(response.rows);
+				if (response) {
+					test.ok(response.rows);
+				}
 				test.done();
 			});
 
