--- conflicted
+++ resolved
@@ -8,10 +8,7 @@
 
 module.exports = {
 	setUp: function (test) {
-<<<<<<< HEAD
 		server.debug(config.log_level);
-=======
->>>>>>> 168ac2e3
 		if (!config.conn.party) {
 			server.setUser(config.conn.name, config.conn.password);
 		}
@@ -36,7 +33,7 @@
 			var ret = ddoc.info(function (err, response) {
 				test.ifError(err);
 				if (response) {
-					test.equal(ddoc.name, response.name);
+					test.equal(ddoc.id, response.name);
 				}
 				test.done();
 			});
