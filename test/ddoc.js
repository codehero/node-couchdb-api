var config = require("./assets/config"),
    couchdb = require("../index"),
    server = couchdb.srv(config.conn.host, config.conn.port, config.conn.ssl),
    db = server.db(config.name("db")),
    ddoc = db.ddoc(config.name("ddoc")),
    noop = function () {},
    test = require("assert"),
    _ = require("underscore");

module.exports = {
<<<<<<< HEAD
	before: function (done) {
		server.debug(config.log_level);
		if (!config.conn.party) {
			server.setUser(config.conn.name, config.conn.password);
		}
		db.create(function (err, response) {
			ddoc.save(done);
		});
	},

	after: function (done) {
		db.drop(done);
	},

	"Design Document": {
		"Information": function (done) {
			var ret = ddoc.info(function (err, response) {
				test.ifError(err);
				if (response) {
					test.equal(ddoc.name, response.name);
				}
				done();
			});
			test.strictEqual(ddoc, ret);
		},
		"Views": function (done) {
			test.ifError(ddoc.body.views); // make sure views doesn't exist on our new doc
			var views = ddoc.view();       // initialize the array and return the reference

			var viewName = config.name("view");
			var ret = ddoc.view(viewName, noop);  // add a new view
			test.ok(views[viewName].map);         // make sure the map function is defined
			test.ifError(views[viewName].reduce); // make sure the reduce function is not defined
			test.strictEqual(ddoc, ret);          // test to make sure this is chainable

			viewName = config.name("view");
			ret = ddoc.view(viewName, noop, noop); // add a new view
			test.ok(views[viewName].map);          // make sure the map function is defined
			test.ok(views[viewName].reduce);       // make sure the reduce function is not defined
			test.strictEqual(ddoc, ret);           // test to make sure this is chainable

			test.strictEqual(ddoc.body.views, views);
			done();
		},
		"Shows": function (done) {
			test.ifError(ddoc.body.shows); // make sure shows doesn't exist on our new doc
			var shows = ddoc.show();       // initialize the array and return the reference

			var showName = config.name("show");
			test.ifError(shows[showName]);       // make sure shows doesn't exist on our new doc
			var ret = ddoc.show(showName, noop); // add a new show function
			test.ok(shows[showName]);            // test for existance
			test.strictEqual(ddoc, ret);         // test to make sure this is chainable

			test.strictEqual(ddoc.body.shows, shows);

			done();
		},
		"Lists": function (done) {
			test.ifError(ddoc.body.lists); // make sure lists doesn't exist on our new doc
			var lists = ddoc.list();       // initialize the array and return the reference

			var listName = config.name("list");
			test.ifError(lists[listName]);       // make sure lists doesn't exist on our new doc
			var ret = ddoc.list(listName, noop); // add a new list function
			test.ok(lists[listName]);            // test for existance
			test.strictEqual(ddoc, ret);         // test to make sure this is chainable

			test.strictEqual(ddoc.body.lists, lists);

			done();
		},
		"Update Handlers": function (done) {
			test.ifError(ddoc.body.updates); // make sure updates doesn't exist on our new doc
			var updates = ddoc.update();     // initialize the array and return the reference

			var updateName = config.name("list");
			test.ifError(updates[updateName]);       // make sure updates doesn't exist on our new doc
			var ret = ddoc.update(updateName, noop); // add a new update handler
			test.ok(updates[updateName]);            // test for existance
			test.strictEqual(ddoc, ret);             // test to make sure this is chainable

			test.strictEqual(ddoc.body.updates, updates);

			done();
		},
		"Validation": function (done) {
			test.ifError(ddoc.body.validate_doc_update); // make sure updates doesn't exist on our new doc
			var ret = ddoc.val(noop);                    // set the validation function
			test.strictEqual(ddoc, ret);                 // test to make sure this is chainable

			test.strictEqual(ddoc.body.validate_doc_update, ddoc.val());
			done();
		}
	}
=======
    before: function (done) {
        server.debug(config.log_level);
        if (!config.conn.party) {
            server.setUser(config.conn.name, config.conn.password);
        }
        db.create(function (err, response) {
            ddoc.save(done);
        });
    },

    after: function (done) {
        db.drop(done);
    },

    "Design Document": {
        "Information": function (done) {
            var ret = ddoc.info(function (err, response) {
                test.ifError(err);
                if (response) {
                    test.equal(ddoc.name, response.name);
                }
                done();
            });
            test.strictEqual(ddoc, ret);
        },
        "Views": function (done) {
            test.ifError(ddoc.body.views); // make sure views doesn't exist on our new doc
            var views = ddoc.views();      // initialize the array and return the reference

            var viewName = config.name("view");
            var ret = ddoc.view(viewName, noop);  // add a new view
            test.ok(views[viewName].map);         // make sure the map function is defined
            test.ifError(views[viewName].reduce); // make sure the reduce function is not defined
            test.strictEqual(ddoc, ret);          // test to make sure this is chainable

            viewName = config.name("view");
            ret = ddoc.view(viewName, noop, noop); // add a new view
            test.ok(views[viewName].map);          // make sure the map function is defined
            test.ok(views[viewName].reduce);       // make sure the reduce function is not defined
            test.strictEqual(ddoc, ret);           // test to make sure this is chainable

            test.strictEqual(ddoc.body.views, views);
            done();
        },
        "Shows": function (done) {
            test.ifError(ddoc.body.shows); // make sure shows doesn't exist on our new doc
            var shows = ddoc.shows();      // initialize the array and return the reference

            var showName = config.name("show");
            test.ifError(shows[showName]);       // make sure shows doesn't exist on our new doc
            var ret = ddoc.show(showName, noop); // add a new show function
            test.ok(shows[showName]);            // test for existance
            test.strictEqual(ddoc, ret);         // test to make sure this is chainable

            test.strictEqual(ddoc.body.shows, shows);

            done();
        },
        "Lists": function (done) {
            test.ifError(ddoc.body.lists); // make sure lists doesn't exist on our new doc
            var lists = ddoc.lists();      // initialize the array and return the reference

            var listName = config.name("list");
            test.ifError(lists[listName]);       // make sure lists doesn't exist on our new doc
            var ret = ddoc.list(listName, noop); // add a new list function
            test.ok(lists[listName]);            // test for existance
            test.strictEqual(ddoc, ret);         // test to make sure this is chainable

            test.strictEqual(ddoc.body.lists, lists);

            done();
        },
        "Update Handlers": function (done) {
            test.ifError(ddoc.body.updates); // make sure updates doesn't exist on our new doc
            var updates = ddoc.updates();    // initialize the array and return the reference

            var updateName = config.name("list");
            test.ifError(updates[updateName]);       // make sure updates doesn't exist on our new doc
            var ret = ddoc.update(updateName, noop); // add a new update handler
            test.ok(updates[updateName]);            // test for existance
            test.strictEqual(ddoc, ret);             // test to make sure this is chainable

            test.strictEqual(ddoc.body.updates, updates);

            done();
        },
        "Validation": function (done) {
            test.ifError(ddoc.body.validate_doc_update); // make sure updates doesn't exist on our new doc
            var ret = ddoc.val(noop);                    // set the validation function
            test.strictEqual(ddoc, ret);                 // test to make sure this is chainable

            test.strictEqual(ddoc.body.validate_doc_update, ddoc.val());
            done();
        }
    }
>>>>>>> 39d575c8
};<|MERGE_RESOLUTION|>--- conflicted
+++ resolved
@@ -8,103 +8,6 @@
     _ = require("underscore");
 
 module.exports = {
-<<<<<<< HEAD
-	before: function (done) {
-		server.debug(config.log_level);
-		if (!config.conn.party) {
-			server.setUser(config.conn.name, config.conn.password);
-		}
-		db.create(function (err, response) {
-			ddoc.save(done);
-		});
-	},
-
-	after: function (done) {
-		db.drop(done);
-	},
-
-	"Design Document": {
-		"Information": function (done) {
-			var ret = ddoc.info(function (err, response) {
-				test.ifError(err);
-				if (response) {
-					test.equal(ddoc.name, response.name);
-				}
-				done();
-			});
-			test.strictEqual(ddoc, ret);
-		},
-		"Views": function (done) {
-			test.ifError(ddoc.body.views); // make sure views doesn't exist on our new doc
-			var views = ddoc.view();       // initialize the array and return the reference
-
-			var viewName = config.name("view");
-			var ret = ddoc.view(viewName, noop);  // add a new view
-			test.ok(views[viewName].map);         // make sure the map function is defined
-			test.ifError(views[viewName].reduce); // make sure the reduce function is not defined
-			test.strictEqual(ddoc, ret);          // test to make sure this is chainable
-
-			viewName = config.name("view");
-			ret = ddoc.view(viewName, noop, noop); // add a new view
-			test.ok(views[viewName].map);          // make sure the map function is defined
-			test.ok(views[viewName].reduce);       // make sure the reduce function is not defined
-			test.strictEqual(ddoc, ret);           // test to make sure this is chainable
-
-			test.strictEqual(ddoc.body.views, views);
-			done();
-		},
-		"Shows": function (done) {
-			test.ifError(ddoc.body.shows); // make sure shows doesn't exist on our new doc
-			var shows = ddoc.show();       // initialize the array and return the reference
-
-			var showName = config.name("show");
-			test.ifError(shows[showName]);       // make sure shows doesn't exist on our new doc
-			var ret = ddoc.show(showName, noop); // add a new show function
-			test.ok(shows[showName]);            // test for existance
-			test.strictEqual(ddoc, ret);         // test to make sure this is chainable
-
-			test.strictEqual(ddoc.body.shows, shows);
-
-			done();
-		},
-		"Lists": function (done) {
-			test.ifError(ddoc.body.lists); // make sure lists doesn't exist on our new doc
-			var lists = ddoc.list();       // initialize the array and return the reference
-
-			var listName = config.name("list");
-			test.ifError(lists[listName]);       // make sure lists doesn't exist on our new doc
-			var ret = ddoc.list(listName, noop); // add a new list function
-			test.ok(lists[listName]);            // test for existance
-			test.strictEqual(ddoc, ret);         // test to make sure this is chainable
-
-			test.strictEqual(ddoc.body.lists, lists);
-
-			done();
-		},
-		"Update Handlers": function (done) {
-			test.ifError(ddoc.body.updates); // make sure updates doesn't exist on our new doc
-			var updates = ddoc.update();     // initialize the array and return the reference
-
-			var updateName = config.name("list");
-			test.ifError(updates[updateName]);       // make sure updates doesn't exist on our new doc
-			var ret = ddoc.update(updateName, noop); // add a new update handler
-			test.ok(updates[updateName]);            // test for existance
-			test.strictEqual(ddoc, ret);             // test to make sure this is chainable
-
-			test.strictEqual(ddoc.body.updates, updates);
-
-			done();
-		},
-		"Validation": function (done) {
-			test.ifError(ddoc.body.validate_doc_update); // make sure updates doesn't exist on our new doc
-			var ret = ddoc.val(noop);                    // set the validation function
-			test.strictEqual(ddoc, ret);                 // test to make sure this is chainable
-
-			test.strictEqual(ddoc.body.validate_doc_update, ddoc.val());
-			done();
-		}
-	}
-=======
     before: function (done) {
         server.debug(config.log_level);
         if (!config.conn.party) {
@@ -200,5 +103,4 @@
             done();
         }
     }
->>>>>>> 39d575c8
 };