var config = require("./assets/config"),
    couchdb = require("../index"),
    server = couchdb.srv(config.conn.host, config.conn.port, config.conn.ssl),
    db = server.db(config.name("db")),
    doc_id = config.name("doc"),
    doc_api = db.doc(doc_id),
    doc_revs = [],
    test = require("assert"),
    _ = require("underscore");

module.exports = {
<<<<<<< HEAD
	before: function (done) {
		server.debug(config.log_level);
		if (!config.conn.party) {
			server.setUser(config.conn.name, config.conn.password);
		}
		db.create(function (err, response) {
			var ddoc = db.ddoc("test");
			ddoc.show("test", function (doc, req) {
				return doc._id;
			});

			ddoc.save(done);
		});
	},

	after: function (done) {
		db.drop(done);
	},

	"Document": {
		"API Test": {
			"Save": function (done) {
				doc_api.body.hello = "world";
				doc_api.save(function (err, response) {
					test.ifError(err);
					if (response) {
						doc_revs.push(response.rev);
						test.ok(response.ok);
					}
					done();
				});
			},
			"Get/Read": function (done) {
				doc_api.get(function (err, doc) {
					test.ifError(err);
					if (doc) {
						test.equal(doc.hello, "world");
					}
					done();
				});
			},
			"Show": function (done) {
				doc_api.show("test/test", function (err, response) {
					test.ifError(err);
					if (response) {
						test.equal(response, doc_id);
					}
					done();
				});
			},
			"Prop": function (done) {
				var ret = doc_api.prop("foo", "bar");
				test.strictEqual(doc_api, ret);

				test.equal(doc_api.body.foo, "bar");
				test.equal(doc_api.body.foo, doc_api.prop("foo"));

				done();
			},
			"Delete": function (done) {
				doc_api.del(function (err, response) {
					test.ifError(err);
					if (response) {
						doc_revs.push(response.rev);
						test.ok(response.ok);
					}
					done();
				});
			}
			/* I keep getting "function_clause" errors trying to use _purge, CouchDB bug perhaps?
			"DB Purge": function (done) {
				var docs = {};
				docs[doc_id] = doc_revs;

				doc_api.db.purge(docs, function (err, response) {
					test.ifError(err);
					if (response) {
						test.ok(response.ok);
					}
					done();
				});
			}
			*/
		},
		"Init Test": {
			"No ID and no Body Defined": function (done) {
				var doc = db.doc();

				test.equal(doc.id,       null);
				test.equal(doc.body._id, null);
				done();
			},
			"String ID Only": function (done) {
				var doc_id = config.name("doc"),
					doc = db.doc(doc_id);

				test.equal(doc_id, doc.id);
				test.equal(doc_id, doc.body._id);
				done();
			},
			"Body with _id Defined": function (done) {
				var doc_id = config.name("doc"),
					doc = db.doc({ _id: doc_id });

				test.equal(doc_id, doc.id);
				test.equal(doc_id, doc.body._id);
				done();
			},
			"Body with no _id": function (done) {
				var doc = db.doc({ foo: "bar" });

				test.equal(doc.id,       null);
				test.equal(doc.body._id, null);
				test.equal(doc.body.foo, "bar");
				done();
			}
		},

		"GetURL Test": function (done) {
			var conn = config.conn;

			var expectedUrl = "http";
			if (conn.ssl) expectedUrl += "s";
			expectedUrl += "://" + conn.host + ":" + conn.port + "/" + db.name + "/" + doc_api.id;

			test.equal(doc_api.url(), expectedUrl);
			done();
		},

		"Etag Cache Test": function (done) {
			var doc = db.doc({ cache: "test" });

			doc.save(function (err, result) {
				doc.get(function (err, result, response) {
					// test to make sure this response ended up in the cache
					test.equal(doc.client.cache[doc.url()].etag, response.headers.etag);

					doc.get(function (err, result, response) {
						// test to make sure CouchDB returned the expected HTTP Status Code and Content-Length
						test.equal(response.statusCode, 304);
						test.equal(response.headers["content-length"], 0);
						test.equal(result.cache, "test");

						done();
					});
				});
			});
		}
	}
=======
    before: function (done) {
        server.debug(config.log_level);
        if (!config.conn.party) {
            server.setUser(config.conn.name, config.conn.password);
        }
        db.create(function (err, response) {
            var ddoc = db.ddoc("test");
            ddoc.show("test", function (doc, req) {
                return doc._id;
            });

            ddoc.save(done);
        });
    },

    after: function (done) {
        db.drop(done);
    },

    "Document": {
        "API Test": {
            "Save": function (done) {
                doc_api.body.hello = "world";
                doc_api.save(function (err, response) {
                    test.ifError(err);
                    if (response) {
                        doc_revs.push(response.rev);
                        test.ok(response.ok);
                    }
                    done();
                });
            },
            "Get/Read": function (done) {
                doc_api.get(function (err, doc) {
                    test.ifError(err);
                    if (doc) {
                        test.equal(doc.hello, "world");
                    }
                    done();
                });
            },
            "Show": function (done) {
                doc_api.show("test/test", function (err, response) {
                    test.ifError(err);
                    if (response) {
                        test.equal(response, doc_id);
                    }
                    done();
                });
            },
            "Prop": function (done) {
                var ret = doc_api.prop("foo", "bar");
                test.strictEqual(doc_api, ret);

                test.equal(doc_api.body.foo, "bar");
                test.equal(doc_api.body.foo, doc_api.prop("foo"));

                done();
            },
            "Delete": function (done) {
                doc_api.del(function (err, response) {
                    test.ifError(err);
                    if (response) {
                        doc_revs.push(response.rev);
                        test.ok(response.ok);
                    }
                    done();
                });
            }
            /* I keep getting "function_clause" errors trying to use _purge, CouchDB bug perhaps?
            "DB Purge": function (done) {
                var docs = {};
                docs[doc_id] = doc_revs;

                doc_api.db.purge(docs, function (err, response) {
                    test.ifError(err);
                    if (response) {
                        test.ok(response.ok);
                    }
                    done();
                });
            }
            */
        },
        "Init Test": {
            "No ID and no Body Defined": function (done) {
                var doc = db.doc();

                test.equal(doc.id,       null);
                test.equal(doc.body._id, null);
                done();
            },
            "String ID Only": function (done) {
                var doc_id = config.name("doc"),
                    doc = db.doc(doc_id);

                test.equal(doc_id, doc.id);
                test.equal(doc_id, doc.body._id);
                done();
            },
            "Body with _id Defined": function (done) {
                var doc_id = config.name("doc"),
                    doc = db.doc({ _id: doc_id });

                test.equal(doc_id, doc.id);
                test.equal(doc_id, doc.body._id);
                done();
            },
            "Body with no _id": function (done) {
                var doc = db.doc({ foo: "bar" });

                test.equal(doc.id,       null);
                test.equal(doc.body._id, null);
                test.equal(doc.body.foo, "bar");
                done();
            }
        },

        "GetURL Test": function (done) {
            var conn = config.conn;

            var expectedUrl = "http";
            if (conn.ssl) {
                expectedUrl += "s";
            }
            expectedUrl += "://" + conn.host + ":" + conn.port + "/" + db.name + "/" + doc_api.id;

            test.equal(doc_api.url(), expectedUrl);
            done();
        },

        "Etag Cache Test": function (done) {
            var doc = db.doc({ cache: "test" });

            doc.save(function (err, result) {
                doc.get(function (err, result, response) {
                    // test to make sure this response ended up in the cache
                    test.equal(doc.client.cache[doc.url()].etag, response.headers.etag);

                    doc.get(function (err, result, response) {
                        // test to make sure CouchDB returned the expected HTTP Status Code
                        test.equal(response.statusCode, 304);

                        // TODO: test for empty body of response object? (just to be sure)

                        done();
                    });
                });
            });
        }
    }
>>>>>>> 39d575c8
};<|MERGE_RESOLUTION|>--- conflicted
+++ resolved
@@ -9,157 +9,6 @@
     _ = require("underscore");
 
 module.exports = {
-<<<<<<< HEAD
-	before: function (done) {
-		server.debug(config.log_level);
-		if (!config.conn.party) {
-			server.setUser(config.conn.name, config.conn.password);
-		}
-		db.create(function (err, response) {
-			var ddoc = db.ddoc("test");
-			ddoc.show("test", function (doc, req) {
-				return doc._id;
-			});
-
-			ddoc.save(done);
-		});
-	},
-
-	after: function (done) {
-		db.drop(done);
-	},
-
-	"Document": {
-		"API Test": {
-			"Save": function (done) {
-				doc_api.body.hello = "world";
-				doc_api.save(function (err, response) {
-					test.ifError(err);
-					if (response) {
-						doc_revs.push(response.rev);
-						test.ok(response.ok);
-					}
-					done();
-				});
-			},
-			"Get/Read": function (done) {
-				doc_api.get(function (err, doc) {
-					test.ifError(err);
-					if (doc) {
-						test.equal(doc.hello, "world");
-					}
-					done();
-				});
-			},
-			"Show": function (done) {
-				doc_api.show("test/test", function (err, response) {
-					test.ifError(err);
-					if (response) {
-						test.equal(response, doc_id);
-					}
-					done();
-				});
-			},
-			"Prop": function (done) {
-				var ret = doc_api.prop("foo", "bar");
-				test.strictEqual(doc_api, ret);
-
-				test.equal(doc_api.body.foo, "bar");
-				test.equal(doc_api.body.foo, doc_api.prop("foo"));
-
-				done();
-			},
-			"Delete": function (done) {
-				doc_api.del(function (err, response) {
-					test.ifError(err);
-					if (response) {
-						doc_revs.push(response.rev);
-						test.ok(response.ok);
-					}
-					done();
-				});
-			}
-			/* I keep getting "function_clause" errors trying to use _purge, CouchDB bug perhaps?
-			"DB Purge": function (done) {
-				var docs = {};
-				docs[doc_id] = doc_revs;
-
-				doc_api.db.purge(docs, function (err, response) {
-					test.ifError(err);
-					if (response) {
-						test.ok(response.ok);
-					}
-					done();
-				});
-			}
-			*/
-		},
-		"Init Test": {
-			"No ID and no Body Defined": function (done) {
-				var doc = db.doc();
-
-				test.equal(doc.id,       null);
-				test.equal(doc.body._id, null);
-				done();
-			},
-			"String ID Only": function (done) {
-				var doc_id = config.name("doc"),
-					doc = db.doc(doc_id);
-
-				test.equal(doc_id, doc.id);
-				test.equal(doc_id, doc.body._id);
-				done();
-			},
-			"Body with _id Defined": function (done) {
-				var doc_id = config.name("doc"),
-					doc = db.doc({ _id: doc_id });
-
-				test.equal(doc_id, doc.id);
-				test.equal(doc_id, doc.body._id);
-				done();
-			},
-			"Body with no _id": function (done) {
-				var doc = db.doc({ foo: "bar" });
-
-				test.equal(doc.id,       null);
-				test.equal(doc.body._id, null);
-				test.equal(doc.body.foo, "bar");
-				done();
-			}
-		},
-
-		"GetURL Test": function (done) {
-			var conn = config.conn;
-
-			var expectedUrl = "http";
-			if (conn.ssl) expectedUrl += "s";
-			expectedUrl += "://" + conn.host + ":" + conn.port + "/" + db.name + "/" + doc_api.id;
-
-			test.equal(doc_api.url(), expectedUrl);
-			done();
-		},
-
-		"Etag Cache Test": function (done) {
-			var doc = db.doc({ cache: "test" });
-
-			doc.save(function (err, result) {
-				doc.get(function (err, result, response) {
-					// test to make sure this response ended up in the cache
-					test.equal(doc.client.cache[doc.url()].etag, response.headers.etag);
-
-					doc.get(function (err, result, response) {
-						// test to make sure CouchDB returned the expected HTTP Status Code and Content-Length
-						test.equal(response.statusCode, 304);
-						test.equal(response.headers["content-length"], 0);
-						test.equal(result.cache, "test");
-
-						done();
-					});
-				});
-			});
-		}
-	}
-=======
     before: function (done) {
         server.debug(config.log_level);
         if (!config.conn.party) {
@@ -311,5 +160,4 @@
             });
         }
     }
->>>>>>> 39d575c8
 };