/*!
 * CouchDB-API
 * @author Dominic Barnes <contact@dominicbarnes.us>
 */

/** Module Dependencies */
var _ = require("underscore"),
    http = require("http"),
    url = require("url"),
    qs = require("querystring"),
    content = require("./content"),
    crypto = require("crypto"),
    cookie = require("./cookie"),
    Vargs = require("vargs").Constructor,
    Log = require("./log");

/**
 * @class Client
 * The Client deals with all the HTTP communication with CouchDB.
 * It will handle content-negotiation and response.
 */
function Client(log, cache) {
    this.log = new Log(log || "none");
    this.cache = (_.isUndefined(cache) || !!cache) ? {} : false;
}

/**
 * Performs an HTTP request
 *
 * @param {object} urlObj       Object returned from url.parse()
 * @param {object} [options]    HTTP request configuration
 * @param {function} callback   Callback for HTTP response
 */
Client.prototype.request = function (urlObj, options, callback) {
<<<<<<< HEAD
	var self = this,
		opts = _.clone(options),
		uri;

	_.defaults(opts, {
		method: "GET",
		headers: {}
	});

	_.defaults(opts.headers, {
		"content-type": "application/json",
		"accept": _.keys(content).join(", ")
	});

	opts.method = opts.method.toUpperCase();

	opts.host = urlObj.hostname;
	opts.port = urlObj.port;
	opts.path = urlObj.pathname;
	if (urlObj.query) {
		_.each(urlObj.query, function (value, key, list) {
			switch (key) {
			case "key":
			case "startkey":
			case "endkey":
				list[key] = JSON.stringify(value);
				break;
			}
		});
		opts.path += "?" + qs.stringify(urlObj.query);
	}

	uri = url.format(urlObj);

	var logIntro = this.log.colorize("#blue[#bold[" + opts.method + "]]") + " " + this.log.colorize("bold", url.format(urlObj));

	if (this.user) {
		this.log.info(logIntro, "Using HTTP Authentication");
		opts.headers.authorization = "Basic " + new Buffer(this.user.name + ":" + this.user.password).toString("base64");
	}

	var cacheEntry = this.cache && this.cache[uri];

	if (!opts.stream && cacheEntry) {
		this.log.info(logIntro, "Sending Etag with Request", cacheEntry.etag);
		opts.headers["if-none-match"] = cacheEntry.etag;
	}

	this.log.info(logIntro);
	this.log.debug(logIntro, "Options for Request", opts);

	var req = http.request(opts, (function () {
		if (opts.stream) {
			self.log.debug(logIntro, "Streamed Response");

			return function (res) {
				if (opts.changes) {
					res.setEncoding("utf8");
				}

				callback.call(self, null, res);

				res.on("data", function (chunk) {
					self.log.debug(logIntro, "Chunk Received", chunk.length, chunk);

					if (opts.changes) {
						chunk = chunk.trim();

						if (chunk) {
							chunk = JSON.parse(chunk);

							if (chunk.seq) {
								self.log.info(logIntro, "Change Emitted", chunk);
								res.emit("change", chunk);
							}
						}
					}
				});

				res.on("end", function () {
					self.log.info(logIntro, "Response Stream End");
				});

				res.on("error", function (e) {
					self.log.error(logIntro, "HTTP Error", e);
				});
			};
		} else {
			return function (res) {
				var response = "";

				res.setEncoding("utf8");

				res.on("data", function (chunk) {
					self.log.debug(logIntro, "Chunk received", chunk);
					response += chunk;
				});

				res.on("end", function () {
					self.log.debug(logIntro, "Done collecting response");
					var result, handler = content[res.headers["content-type"]];

					if (handler && handler.parse) {
						result = handler.parse(response);
					}

					if (res.statusCode >= 200 && res.statusCode < 300) {
						self.log.info(logIntro, "Successful CouchDB Request");

						if (opts.method === "GET" && res.headers.etag) {
							self.log.info(logIntro, "Adding Response to Etag Cache", res.headers.etag);
							self.cache[uri] = {
								etag:        res.headers.etag,
								body:        response,
								contentType: res.headers["content-type"],
								handler:     handler && handler.parse
							};
						}

						callback.call(self, null, result, res);
					} else if (res.statusCode === 304) {
						result = cacheEntry.handler ? cacheEntry.handler(cacheEntry.body) : cacheEntry.body;

						self.log.info(logIntro, "Etag matched, using cached version");
						callback.call(self, null, result, res);
					} else {
						self.log.error(logIntro, "CouchDB returned an error", result);
						callback.call(self, result, null, res);
					}
				});

				res.on("error", function (e) {
					self.log.error(logIntro, "HTTP Error", e);
				});
			};
		}
	}()));

	if (opts.body) {
		this.log.info(logIntro, "Sending a Body with Request");

		var body = opts.body,
			handler = content[opts.headers["content-type"]];

		if (Buffer.isBuffer(body)) {
			self.log.info(logIntro, "Converting from Buffer to String");
			body = body.toString();
		}

		if (handler && handler.format) {
			body = handler.format(body);
		}

		this.log.debug(logIntro, "Request Body", body);

		if (body.readable) {
			body.on("data", function (chunk) {
				self.log.debug(logIntro, "Request Body Chunk", chunk.length, chunk);
				req.write(chunk);
			});
			body.on("end", function () {
				self.log.debug(logIntro, "Request Body Stream End");
				req.end();
			});
			return;
		}

		req.write(body);
	}

	req.end();
=======
    var self = this,
        opts = _.clone(options),
        uri;

    _.defaults(opts, {
        method: "GET",
        headers: {}
    });

    _.defaults(opts.headers, {
        "content-type": "application/json",
        "accept": _.keys(content).join(", ")
    });

    opts.method = opts.method.toUpperCase();

    opts.host = urlObj.hostname;
    opts.port = urlObj.port;
    opts.path = urlObj.pathname;
    if (urlObj.query) {
        _.each(urlObj.query, function (value, key, list) {
            switch (key) {
            case "key":
            case "startkey":
            case "endkey":
                list[key] = JSON.stringify(value);
                break;
            }
        });
        opts.path += "?" + qs.stringify(urlObj.query);
    }

    uri = url.format(urlObj);

    var logIntro = this.log.colorize("#blue[#bold[" + opts.method + "]]") + " " + this.log.colorize("bold", url.format(urlObj));

    if (this.user) {
        this.log.info(logIntro, "Using HTTP Authentication");
        opts.headers.authorization = "Basic " + new Buffer(this.user.name + ":" + this.user.password).toString("base64");
    }

    var cacheEntry = this.cache && this.cache[uri];

    if (!opts.stream && cacheEntry) {
        this.log.info(logIntro, "Sending Etag with Request", cacheEntry.etag);
        opts.headers["if-none-match"] = cacheEntry.etag;
    }

    this.log.info(logIntro);
    this.log.debug(logIntro, "Options for Request", opts);

    var req = http.request(opts, (function () {
        if (opts.stream) {
            self.log.debug(logIntro, "Streamed Response");

            return function (res) {
                if (opts.changes) {
                    res.setEncoding("utf8");
                }

                callback.call(self, null, res);

                res.on("data", function (chunk) {
                    self.log.debug(logIntro, "Chunk Received", chunk.length, chunk);

                    if (opts.changes) {
                        chunk = chunk.trim();

                        if (chunk) {
                            chunk = JSON.parse(chunk);

                            if (chunk.seq) {
                                self.log.info(logIntro, "Change Emitted", chunk);
                                res.emit("change", chunk);
                            }
                        }
                    }
                });

                res.on("end", function () {
                    self.log.info(logIntro, "Response Stream End");
                });

                res.on("error", function (e) {
                    self.log.error(logIntro, "HTTP Error", e);
                });
            };
        } else {
            return function (res) {
                var response = "";

                res.setEncoding("utf8");

                res.on("data", function (chunk) {
                    self.log.debug(logIntro, "Chunk received", chunk);
                    response += chunk;
                });

                res.on("end", function () {
                    self.log.debug(logIntro, "Done collecting response");
                    var result = response, handler = content[res.headers["content-type"]];

                    if (handler && handler.parse) {
                        result = handler.parse(result);
                    }

                    if (res.statusCode >= 200 && res.statusCode < 300) {
                        self.log.info(logIntro, "Successful CouchDB Request");

                        if (opts.method === "GET" && res.headers.etag) {
                            self.log.info(logIntro, "Adding Response to Etag Cache", res.headers.etag);
                            self.cache[uri] = {
                                etag: res.headers.etag,
                                body: result
                            };
                        }

                        callback.call(self, null, result, res);
                    } else if (res.statusCode === 304) {
                        self.log.info(logIntro, "Etag matched, using cached version");
                        callback.call(self, null, self.cache[uri].body, res);
                    } else {
                        self.log.error(logIntro, "CouchDB returned an error", result);
                        callback.call(self, result, null, res);
                    }
                });

                res.on("error", function (e) {
                    self.log.error(logIntro, "HTTP Error", e);
                });
            };
        }
    }()));

    if (opts.body) {
        this.log.info(logIntro, "Sending a Body with Request");

        var body = opts.body,
            handler = content[opts.headers["content-type"]];

        if (Buffer.isBuffer(body)) {
            self.log.info(logIntro, "Converting from Buffer to String");
            body = body.toString();
        }

        if (handler && handler.format) {
            body = handler.format(body);
        }

        this.log.debug(logIntro, "Request Body", body);

        if (body.readable) {
            body.on("data", function (chunk) {
                self.log.debug(logIntro, "Request Body Chunk", chunk.length, chunk);
                req.write(chunk);
            });
            body.on("end", function () {
                self.log.debug(logIntro, "Request Body Stream End");
                req.end();
            });
            return;
        }

        req.write(body);
    }

    req.end();
>>>>>>> 39d575c8
};

/**
 * Performs an HTTP GET request
 *
 * @param {object} urlObj      Object returned from url.parse()
 * @param {object} [options]   HTTP request configuration
 * @param {function} callback  Callback for HTTP response
 */
Client.prototype.get = function () {
    var args = new Vargs(arguments),
        urlObj = args.first,
        options = args.all[1] || {};

    options.method = "GET";

    this.request(urlObj, options, args.callback);
};

/**
 * Performs an HTTP PUT request
 *
 * @param {object} urlObj       Object returned from url.parse()
 * @param {string|object} body  Body of request (string, json object, qs object, etc.)
 * @param {object} [options]    HTTP request configuration
 * @param {function} callback   Callback for HTTP response
 */
Client.prototype.put = function () {
    var args = new Vargs(arguments),
        urlObj = args.first,
        body = args.all[1] || null,
        options = args.all[2] || {};

    options.method = "PUT";
    if (body) {
        options.body = body;
    }

    this.request(urlObj, options, args.callback);
};

/**
 * Performs an HTTP POST request
 *
 * @param {object} urlObj       Object returned from url.parse()
 * @param {string|object} body  Body of request (string, json object, qs object, etc.)
 * @param {object} [options]    HTTP request configuration
 * @param {function} callback   Callback for HTTP response
 */
Client.prototype.post = function () {
    var args = new Vargs(arguments),
        urlObj = args.first,
        body = args.all[1] || null,
        options = args.all[2] || {};

    options.method = "POST";
    if (body) {
        options.body = body;
    }

    this.request(urlObj, options, args.callback);
};

/**
 * Performs an HTTP DELETE request
 *
 * @param {object} urlObj      Object returned from url.parse()
 * @param {object} [options]   HTTP request configuration
 * @param {function} callback  Callback for HTTP response
 */
Client.prototype.del = function () {
    var args = new Vargs(arguments),
        urlObj = args.first,
        options = args.all[1] || {};

    options.method = "DELETE";

    this.request(urlObj, options, args.callback);
};

// TODO: HTTP COPY (for CouchDB)

/** Export to CommonJS */
module.exports = Client;<|MERGE_RESOLUTION|>--- conflicted
+++ resolved
@@ -32,7 +32,6 @@
  * @param {function} callback   Callback for HTTP response
  */
 Client.prototype.request = function (urlObj, options, callback) {
-<<<<<<< HEAD
 	var self = this,
 		opts = _.clone(options),
 		uri;
@@ -204,175 +203,6 @@
 	}
 
 	req.end();
-=======
-    var self = this,
-        opts = _.clone(options),
-        uri;
-
-    _.defaults(opts, {
-        method: "GET",
-        headers: {}
-    });
-
-    _.defaults(opts.headers, {
-        "content-type": "application/json",
-        "accept": _.keys(content).join(", ")
-    });
-
-    opts.method = opts.method.toUpperCase();
-
-    opts.host = urlObj.hostname;
-    opts.port = urlObj.port;
-    opts.path = urlObj.pathname;
-    if (urlObj.query) {
-        _.each(urlObj.query, function (value, key, list) {
-            switch (key) {
-            case "key":
-            case "startkey":
-            case "endkey":
-                list[key] = JSON.stringify(value);
-                break;
-            }
-        });
-        opts.path += "?" + qs.stringify(urlObj.query);
-    }
-
-    uri = url.format(urlObj);
-
-    var logIntro = this.log.colorize("#blue[#bold[" + opts.method + "]]") + " " + this.log.colorize("bold", url.format(urlObj));
-
-    if (this.user) {
-        this.log.info(logIntro, "Using HTTP Authentication");
-        opts.headers.authorization = "Basic " + new Buffer(this.user.name + ":" + this.user.password).toString("base64");
-    }
-
-    var cacheEntry = this.cache && this.cache[uri];
-
-    if (!opts.stream && cacheEntry) {
-        this.log.info(logIntro, "Sending Etag with Request", cacheEntry.etag);
-        opts.headers["if-none-match"] = cacheEntry.etag;
-    }
-
-    this.log.info(logIntro);
-    this.log.debug(logIntro, "Options for Request", opts);
-
-    var req = http.request(opts, (function () {
-        if (opts.stream) {
-            self.log.debug(logIntro, "Streamed Response");
-
-            return function (res) {
-                if (opts.changes) {
-                    res.setEncoding("utf8");
-                }
-
-                callback.call(self, null, res);
-
-                res.on("data", function (chunk) {
-                    self.log.debug(logIntro, "Chunk Received", chunk.length, chunk);
-
-                    if (opts.changes) {
-                        chunk = chunk.trim();
-
-                        if (chunk) {
-                            chunk = JSON.parse(chunk);
-
-                            if (chunk.seq) {
-                                self.log.info(logIntro, "Change Emitted", chunk);
-                                res.emit("change", chunk);
-                            }
-                        }
-                    }
-                });
-
-                res.on("end", function () {
-                    self.log.info(logIntro, "Response Stream End");
-                });
-
-                res.on("error", function (e) {
-                    self.log.error(logIntro, "HTTP Error", e);
-                });
-            };
-        } else {
-            return function (res) {
-                var response = "";
-
-                res.setEncoding("utf8");
-
-                res.on("data", function (chunk) {
-                    self.log.debug(logIntro, "Chunk received", chunk);
-                    response += chunk;
-                });
-
-                res.on("end", function () {
-                    self.log.debug(logIntro, "Done collecting response");
-                    var result = response, handler = content[res.headers["content-type"]];
-
-                    if (handler && handler.parse) {
-                        result = handler.parse(result);
-                    }
-
-                    if (res.statusCode >= 200 && res.statusCode < 300) {
-                        self.log.info(logIntro, "Successful CouchDB Request");
-
-                        if (opts.method === "GET" && res.headers.etag) {
-                            self.log.info(logIntro, "Adding Response to Etag Cache", res.headers.etag);
-                            self.cache[uri] = {
-                                etag: res.headers.etag,
-                                body: result
-                            };
-                        }
-
-                        callback.call(self, null, result, res);
-                    } else if (res.statusCode === 304) {
-                        self.log.info(logIntro, "Etag matched, using cached version");
-                        callback.call(self, null, self.cache[uri].body, res);
-                    } else {
-                        self.log.error(logIntro, "CouchDB returned an error", result);
-                        callback.call(self, result, null, res);
-                    }
-                });
-
-                res.on("error", function (e) {
-                    self.log.error(logIntro, "HTTP Error", e);
-                });
-            };
-        }
-    }()));
-
-    if (opts.body) {
-        this.log.info(logIntro, "Sending a Body with Request");
-
-        var body = opts.body,
-            handler = content[opts.headers["content-type"]];
-
-        if (Buffer.isBuffer(body)) {
-            self.log.info(logIntro, "Converting from Buffer to String");
-            body = body.toString();
-        }
-
-        if (handler && handler.format) {
-            body = handler.format(body);
-        }
-
-        this.log.debug(logIntro, "Request Body", body);
-
-        if (body.readable) {
-            body.on("data", function (chunk) {
-                self.log.debug(logIntro, "Request Body Chunk", chunk.length, chunk);
-                req.write(chunk);
-            });
-            body.on("end", function () {
-                self.log.debug(logIntro, "Request Body Stream End");
-                req.end();
-            });
-            return;
-        }
-
-        req.write(body);
-    }
-
-    req.end();
->>>>>>> 39d575c8
 };
 
 /**
