--- conflicted
+++ resolved
@@ -3,11 +3,7 @@
   "name":        "couchdb-api",
   "description": "An async wrapper for the CouchDB HTTP API, following Node.js conventions",
   "keywords":    [ "couchdb", "async", "nosql", "api", "http" ],
-<<<<<<< HEAD
-  "version":     "0.8.1",
-=======
   "version":     "0.9.0",
->>>>>>> 35916409
   "homepage":    "http://dominicbarnes.us/node-couchdb-api",
   "repository": {
     "type": "git",
