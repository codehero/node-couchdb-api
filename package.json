--- conflicted
+++ resolved
@@ -2,14 +2,9 @@
   "author":      "Dominic Barnes <contact@dominicbarnes.us> (http://dominicbarnes.us)",
   "name":        "couchdb-api",
   "description": "An async wrapper for the CouchDB HTTP API, following Node.js conventions",
-<<<<<<< HEAD
-  "keywords":    [ "couchdb", "async", "nosql", "api", "http" ],
-  "version":     "0.9.6",
-=======
   "keywords":    [ "couchdb", "async", "nosql", "api", "http", "couch", "rest" ],
   "version":     "0.10.0",
   "main":        "index",
->>>>>>> d13ce49e
   "homepage":    "http://dominicbarnes.us/node-couchdb-api",
   "repository": {
     "type": "git",
@@ -22,12 +17,7 @@
     "node": "0.6"
   },
   "dependencies": {
-<<<<<<< HEAD
-    "underscore": "1",
-    "hashlib":    "1",
-=======
     "underscore": "1.1",
->>>>>>> d13ce49e
     "vargs":      "0.1",
     "colorize":   "0.1"
   }
